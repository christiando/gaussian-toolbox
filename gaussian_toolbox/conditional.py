##################################################################################################
# This file is part of the Gaussian Toolbox.                                                     #
#                                                                                                #
# It contains the functionality for conditional Gaussian densities, that can be seen as          #
# operators.                                                                                     #
#                                                                                                #
# Author: Christian Donner                                                                       #
##################################################################################################

__author__ = "Christian Donner"
__all__ = ["ConditionalGaussianPDF", "NNControlGaussianConditional"]

# import jnp
# from pdf import GaussianPDF
from jax import numpy as jnp
from typing import Tuple, Union
from jaxtyping import Array, Float, Int
from . import pdf, factor, measure
from .utils.linalg import invert_matrix, invert_diagonal

from .utils.dataclass import dataclass
from dataclasses import field

@dataclass(kw_only=True)
class ConditionalGaussianPDF:
    """A conditional Gaussian density

    .. math::

        p(Y|X) = {\cal N}(\mu(X), \Sigma),

    with the conditional mean function :math:`\mu(X) = M X + b`.

    :param M: Matrix in the mean function. 
    :param b: Vector in the conditional mean function. If None all entries are zeros. 
    :param Sigma: The covariance matrix of the conditional. 
    :param Lambda: Information (precision) matrix of the Gaussians. 
    :param ln_det_Sigma: Log determinant of the covariance matrix. 
    :raises RuntimeError: Raised if neither Sigma nor Lambda are provided.
    """
    M: Float[Array, "R Dy Dx"]
    b: Float[Array, "R Dy"] = None
    Sigma: Float[Array, "R Dy Dy"] = None
    Lambda: Float[Array, "R Dy Dy"] = None
    ln_det_Sigma: Float[Array, "R"] = None
    
    def __post_init__(self):
        if self.b is None:
            self.b = jnp.zeros((self.R, self.Dy))
        if self.Sigma is None and self.Lambda is None:
            raise RuntimeError("Either Sigma or Lambda need to be specified.")
        elif self.Sigma is not None:
            if self.Lambda is None or self.ln_det_Sigma is None:
                self.Lambda, self.ln_det_Sigma = invert_matrix(self.Sigma)
        else:
            self.Sigma, ln_det_Lambda = invert_matrix(self.Lambda)
            self.ln_det_Sigma = -ln_det_Lambda
        
    @property
    def R(self) -> int:
        return self.M.shape[0]
    
    @property
    def Dy(self) -> int:
        return self.M.shape[1]
    
    @property
    def Dx(self) -> int:
        return self.M.shape[2]

    def __str__(self) -> str:
        return "Conditional Gaussian density p(y|x)"

    def __call__(self, x: Float[Array, "N Dx"], **kwargs) -> pdf.GaussianPDF:
        """Get Gaussian Density conditioned on :amt:`x`, i.e.

        .. math::

            p(Y\\vert X=x) =  {\cal N}(\mu(X=x), \Sigma)

        :param x: Instances, the :math:`\mu` should be conditioned on. 
        :return: The density conditioned on x.
        """
        return self.condition_on_x(x)

    def slice(self, indices: Int[Array, "R_new"]) -> "ConditionalGaussianPDF":
        """Return the conditional with only the specified entries.

        :param indices: The entries that should be contained in the returned object.
        :return: The resulting conditional Gaussian diagonal density.
        """
        M_new = jnp.take(self.M, indices, axis=0)
        b_new = jnp.take(self.b, indices, axis=0)
        Lambda_new = jnp.take(self.Lambda, indices, axis=0)
        Sigma_new = jnp.take(self.Sigma, indices, axis=0)
        ln_det_Sigma_new = jnp.take(self.ln_det_Sigma, indices, axis=0)
        new_measure = ConditionalGaussianPDF(
            M=M_new, b=b_new, Sigma=Sigma_new, Lambda=Lambda_new, ln_det_Sigma=ln_det_Sigma_new
        )
        return new_measure

    def get_conditional_mu(self, x: Float[Array, "N Dx"], **kwargs) -> jnp.ndarray:
        """Compute the conditional :math:`\mu` function :math:`\mu(X=x) = M x + b`.

        :param x: Instances, the mu should be conditioned on. 
        :return: Conditional means. 
        """
        mu_y = jnp.einsum("abc,dc->adb", self.M, x) + self.b[:, None]
        return mu_y

    def condition_on_x(self, x: Float[Array, "N Dx"], **kwargs) -> pdf.GaussianPDF:
        """Get Gaussian Density conditioned on :math:`x`.

        :param x: Instances, the mu should be conditioned on. 
        :return: The density conditioned on :math:`x`.
        """
        N = x.shape[0]
        mu_new = self.get_conditional_mu(x).reshape((self.R * N, self.Dy))
        Sigma_new = jnp.tile(self.Sigma[:, None], (1, N, 1, 1)).reshape(
            self.R * N, self.Dy, self.Dy
        )
        Lambda_new = jnp.tile(self.Lambda[:, None], (1, N, 1, 1)).reshape(
            self.R * N, self.Dy, self.Dy
        )
        ln_det_Sigma_new = jnp.tile(self.ln_det_Sigma[:, None], (1, N)).reshape(
            self.R * N
        )
        return pdf.GaussianPDF(
            Sigma=Sigma_new,
            mu=mu_new,
            Lambda=Lambda_new,
            ln_det_Sigma=ln_det_Sigma_new,
        )

    def set_y(self, y: Float[Array, "N Dy"], **kwargs) -> factor.ConjugateFactor:
        """Set a specific value for :math:`y` in :math:`p(Y=y|X)` and returns the corresponding conjugate factor.

        :param y: Data for :math:`y`, where the rth entry is associated with the rth conditional density.
        :return: The conjugate factor where the first dimension is R.
        """
        try:
            assert self.R == 1 or y.shape[0] == self.R
        except AssertionError:
            raise RuntimeError(
                "Either R should be one or the leading dimension should be equal to R"
            )

        y_minus_b = y - self.b
        Lambda_new = jnp.einsum(
            "abc,acd->abd",
            jnp.einsum("abd, abc -> adc", self.M, self.Lambda),
            self.M,
        )
        if self.R == 1:
            Lambda_new = jnp.tile(Lambda_new, (y.shape[0], 1, 1))
        nu_new = jnp.einsum(
            "abc, ab -> ac",
            jnp.einsum("abc, acd -> abd", self.Lambda, self.M),
            y_minus_b,
        )
        yb_Lambda_yb = jnp.einsum(
            "ab, ab-> a",
            jnp.einsum("ab, abc -> ac", y_minus_b, self.Lambda),
            y_minus_b,
        )
        ln_beta_new = -0.5 * (
            yb_Lambda_yb + self.Dx * jnp.log(2 * jnp.pi) + self.ln_det_Sigma
        )
        factor_new = factor.ConjugateFactor(Lambda=Lambda_new, nu=nu_new, ln_beta=ln_beta_new)
        return factor_new

    def affine_joint_transformation(
        self, p_x: pdf.GaussianPDF, **kwargs
    ) -> pdf.GaussianPDF:
        """Return the joint density.

        .. math::

            p(X,Y) = p(Y|X)p(X),

        where :math:`p(Y|X)` is the object itself.

        :param p_x: Marginal density over :math:`X`.
        :raises RuntimeError: Only works if one of the densities involved have R==1.
        :return: The joint density.
        """
        # At the moment, I am not sure whether it makes sense to consider the case, where you have a combination of
        # multiple marginals and multiple cond
        try:
            assert p_x.R == 1 or self.R == 1
        except AssertionError:
            raise RuntimeError(
                "The combination of combining multiple marginals with multiple conditional is not implemented."
            )
        R = p_x.R * self.R
        D_xy = p_x.D + self.Dy
        # Mean
        mu_x = jnp.tile(
            p_x.mu[None],
            (
                self.R,
                1,
                1,
            ),
        ).reshape((R, p_x.D))
        mu_y = self.get_conditional_mu(p_x.mu).reshape((R, self.Dy))
        mu_xy = jnp.hstack([mu_x, mu_y])
        # Sigma
        Sigma_x = jnp.tile(p_x.Sigma[None], (self.R, 1, 1, 1)).reshape(R, p_x.D, p_x.D)
        MSigma_x = jnp.einsum("abc,dce->adbe", self.M, p_x.Sigma)  # [R1,R,Dy,D]
        MSigmaM = jnp.einsum("abcd,aed->abce", MSigma_x, self.M)
        Sigma_y = (self.Sigma[:, None] + MSigmaM).reshape((R, self.Dy, self.Dy))
        C_xy = MSigma_x.reshape((R, self.Dy, p_x.D))
        Sigma_xy = jnp.block([[Sigma_x, jnp.swapaxes(C_xy, 1, 2)], [C_xy, Sigma_y]])
        # Sigma_xy = jnp.empty((R, D_xy, D_xy))
        # Sigma_xy[:,:p_x.D,:p_x.D] = Sigma_x
        # Sigma_xy[:,p_x.D:,p_x.D:] = Sigma_y
        # Sigma_xy[:,p_x.D:,:p_x.D] = C_xy
        # Sigma_xy[:,:p_x.D,p_x.D:] = jnp.swapaxes(C_xy, 1, 2)
        # Lambda
        Lambda_y = jnp.tile(self.Lambda[:, None], (1, p_x.R, 1, 1)).reshape(
            (R, self.Dy, self.Dy)
        )
        Lambda_yM = jnp.einsum("abc,abd->acd", self.Lambda, self.M)  # [R1,Dy,D]
        MLambdaM = jnp.einsum("abc,abd->acd", self.M, Lambda_yM)
        Lambda_x = (p_x.Lambda[None] + MLambdaM[:, None]).reshape((R, p_x.D, p_x.D))
        L_xy = jnp.tile(-Lambda_yM[:, None], (1, p_x.R, 1, 1)).reshape(
            (R, self.Dy, p_x.D)
        )
        Lambda_xy = jnp.block([[Lambda_x, jnp.swapaxes(L_xy, 1, 2)], [L_xy, Lambda_y]])
        # Log determinant
        if p_x.D > self.Dy:
            CLambda_x = jnp.einsum(
                "abcd,bde->abce", MSigma_x, p_x.Lambda
            )  # [R1,R,Dy,D]
            CLambdaC = jnp.einsum(
                "abcd,abed->abce", CLambda_x, MSigma_x
            )  # [R1,R,Dy,Dy]
            delta_ln_det = jnp.linalg.slogdet(Sigma_y[:, None] - CLambdaC)[1].reshape(
                (R,)
            )
            ln_det_Sigma_xy = p_x.ln_det_Sigma + delta_ln_det
        else:
            # [R1,Dy,Dy] x [R1, Dy, D] = [R1, Dy, D]
            Sigma_yL = jnp.einsum("abc,acd->abd", self.Sigma, -Lambda_yM)
            # [R1, Dy, D] x [R1, Dy, D] = [R1, D, D]
            LSigmaL = jnp.einsum("abc,abd->acd", -Lambda_yM, Sigma_yL)
            LSigmaL = jnp.tile(LSigmaL[:, None], (1, p_x.R)).reshape((R, p_x.D, p_x.D))
            delta_ln_det = jnp.linalg.slogdet(Lambda_x - LSigmaL)[1]
            ln_det_Sigma_xy = -(
                jnp.tile(-self.ln_det_Sigma[:, None], (1, p_x.R)).reshape((R,))
                + delta_ln_det
            )
        return pdf.GaussianPDF(Sigma=Sigma_xy, mu=mu_xy, Lambda=Lambda_xy, ln_det_Sigma=ln_det_Sigma_xy)

    def affine_marginal_transformation(
        self, p_x: pdf.GaussianPDF, **kwargs
    ) -> pdf.GaussianPDF:
        """Return the marginal density :math:`p(X)` given :math:`p(Y|X)` and :math:`p(X)`, where :math:`p(Y|X)`
        is the object itself.

        :param p_x: Marginal density over :math:`X`.
        :raises RuntimeError: Only works if one of the densities involved have R==1.
        :return: The marginal density.
        """
        # At the moment, I am not sure whether it makes sense to consider the case, where you have a combination of
        # multiple marginals and multiple cond
        try:
            assert p_x.R == 1 or self.R == 1
        except AssertionError:
            raise RuntimeError(
                "The combination of combining multiple marginals with multiple conditional is not implemented."
            )
        R = p_x.R * self.R
        # Mean
        mu_y = self.get_conditional_mu(p_x.mu).reshape((R, self.Dy))
        # Sigma
        MSigma_x = jnp.einsum("abc,dce->adbe", self.M, p_x.Sigma)  # [R1,R,Dy,D]
        MSigmaM = jnp.einsum("abcd,aed->abce", MSigma_x, self.M)
        Sigma_y = (self.Sigma[:, None] + MSigmaM).reshape((R, self.Dy, self.Dy))
        return pdf.GaussianPDF(Sigma=Sigma_y, mu=mu_y)

    def affine_conditional_transformation(
        self, p_x: pdf.GaussianPDF, **kwargs
    ) -> "ConditionalGaussianPDF":
        """Return the conditional density :math:`p(X|Y)`, given :math:`p(Y|X)` and :math:`p(X)`, where :math:`p(Y|X)`
        is the object itself.

        :param p_x: Marginal density over :math:`X`.
        :raises RuntimeError: Only works if one of the densities involved have R==1.
        :rtype: ConditionalGaussianPDF
        """
        # At the moment, I am not sure whether it makes sense to consider the case, where you have a combination of
        # multiple marginals and multiple cond
        try:
            assert p_x.R == 1 or self.R == 1
        except AssertionError:
            raise RuntimeError(
                "The combination of combining multiple marginals with multiple conditional is not implemented."
            )
        R = p_x.R * self.R
        # TODO: Could be flexibly made more effiecient here.
        # Marginal Sigma y
        # MSigma_x = jnp.einsum('abc,dce->adbe', self.M, p_xSigma) # [R1,R,Dy,D]
        # MSigmaM = jnp.einsum('abcd,aed->abce', MSigma_x, self.M)
        # Sigma_y = (self.Sigma[:,None] + MSigmaM).reshape((R, self.Dy, self.Dy))
        # Lambda_y, ln_det_Sigma_y = p_x.invert_matrix(Sigma_y)
        # Lambda
        Lambda_yM = jnp.einsum("abc,abd->acd", self.Lambda, self.M)  # [R1,Dy,D]
        MLambdaM = jnp.einsum("abc,abd->acd", self.M, Lambda_yM)
        Lambda_x = (p_x.Lambda[None] + MLambdaM[:, None]).reshape((R, p_x.D, p_x.D))
        # Sigma
        Sigma_x, ln_det_Lambda_x = invert_matrix(Lambda_x)
        # M_x
        M_Lambda_y = jnp.einsum("abc,abd->acd", self.M, self.Lambda)  # [R1, D, Dy]
        M_x = jnp.einsum(
            "abcd,ade->abce", Sigma_x.reshape((self.R, p_x.R, p_x.D, p_x.D)), M_Lambda_y
        )  # [R1, R, D, Dy]
        # [R1, R, D, Dy] x [R1, Dy] = [R1, R, D]
        b_x = -jnp.einsum("abcd,ad->abc", M_x, self.b)
        b_x += jnp.einsum(
            "abcd,bd->abc", Sigma_x.reshape((self.R, p_x.R, p_x.D, p_x.D)), p_x.nu
        )
        b_x = b_x.reshape((R, p_x.D))
        M_x = M_x.reshape((R, p_x.D, self.Dy))
        return ConditionalGaussianPDF(
            M=M_x,
            b=b_x,
            Sigma=Sigma_x,
            Lambda=Lambda_x,
            ln_det_Sigma=-ln_det_Lambda_x,
        )

    def integrate_log_conditional(self, p_yx: pdf.GaussianPDF, **kwargs) -> Float[Array, "R"]:
        """Integrates over the log conditional with respect to the pdf :math:`p(Y,X)`. I.e.

        .. math::

            \int \log(p(Y|X))p(Y,X){\\rm d}Y{\\rm d}X.

        :param p_yx: Probability density function (first dimensions are :math:`Y`, last ones are :math:`X`).
        :raises NotImplementedError: Only implemented for R=1.
        :return: Returns the integral with respect to density :math:`p(Y,X)`.
        """
        if self.R != 1 and self.R != p_yx.R:
            raise NotImplementedError("Only implemented for R=1.")
        A = jnp.empty((self.R, self.Dy, self.Dy + self.Dx))
        A = A.at[:, :, : self.Dy].set(jnp.eye(self.Dy, self.Dy)[None])
        A = A.at[:, :, self.Dy :].set(-self.M)
        b = -self.b
        A_tilde = jnp.einsum("abc,acd->abd", self.Lambda, A)
        b_tilde = jnp.einsum("abc,ac->ab", self.Lambda, b)
        quadratic_integral = p_yx.integrate(
            "(Ax+a)'(Bx+b)", A_mat=A, a_vec=b, B_mat=A_tilde, b_vec=b_tilde
        )
        log_expectation = -0.5 * (
            quadratic_integral + (self.ln_det_Sigma + self.Dy * jnp.log(2.0 * jnp.pi))
        )
        return log_expectation

    def integrate_log_conditional_y(self, p_x: pdf.GaussianPDF, y: Float[Array, "N Dy"]=None, **kwargs) -> Union[callable, Float[Array, "R"]]:
        """Computes the expectation over the log conditional, but just over :math:`X`. I.e. it returns

        .. math::

           f(Y) = \int \log(p(Y|X))p(X){\\rm d}x.

        :param p_x: Density over :math:`X`.
        :raises NotImplementedError: Only implemented for R=1.
        :return: The integral as function of :math:`Y`.
        """
        if self.R != 1:
            raise NotImplementedError("Only implemented for R=1.")

        A = self.M
        b = self.b
        A_tilde = jnp.einsum("abc,acd->abd", self.Lambda, A)
        b_tilde = jnp.einsum("abc,ac->ab", self.Lambda, b)
        quadratic_integral = p_x.integrate(
            "(Ax+a)'(Bx+b)", A_mat=A, a_vec=b, B_mat=A_tilde, b_vec=b_tilde
        )
        linear_integral = p_x.integrate("(Ax+a)", A_mat=A_tilde, a_vec=b_tilde)
        log_expectation_constant = -0.5 * (
            quadratic_integral + (self.ln_det_Sigma + self.Dy * jnp.log(2.0 * jnp.pi))
        )
        log_expectation_y = (
            lambda y: -0.5
            * jnp.einsum("ab,ab -> a", y, jnp.einsum("abc,ac->ab", self.Lambda, y))
            + jnp.einsum("ab,ab->a", y, linear_integral)
            + log_expectation_constant
        )
        if y == None:
            return log_expectation_y
        else:
            return log_expectation_y(y)

    def conditional_entropy(self, p_x: pdf.GaussianPDF, **kwargs) -> Float[Array, "R"]:
        """Computes the conditional entropy

        .. math::

            H_{Y|X} = H_{Y,X} - H_X = -\int p(X,Y)\ln p(Y|X) {\\rm d}X {\\rm d}Y

        :param p_x: Marginal over conditional variable
        :return: Conditional entropy
        """
        p_xy = self.affine_joint_transformation(p_x)
        cond_entropy = p_xy.entropy() - p_x.entropy()
        return cond_entropy

    def mutual_information(self, p_x: pdf.GaussianPDF, **kwargs) -> Float[Array, "R"]:
        """Computes the mutual information

        .. math::

            I_{Y,X} = H_{Y,X} - H_X - H_Y

        :param p_x: Marginal over conditional variable.
        :return: Mutual information
        """
        cond_entropy = self.conditional_entropy(p_x, **kwargs)
        p_y = self.affine_marginal_transformation(p_x, **kwargs)
        mutual_info = cond_entropy - p_y.entropy()
        return mutual_info

    def update_Sigma(self, Sigma_new: Float[Array, "R Dy Dy"]):
        """Updates the covariance matrix :math:`\Sigma`.

        :param Sigma_new: The new covariance matrix
        :raises ValueError: Raised when dimension of old and new covariance do not match.
        """
        if self.Sigma.shape != Sigma_new.shape:
            raise ValueError("Dimensions of the new Sigma don't match.")
        self.Sigma = Sigma_new
        self.Lambda, self.ln_det_Sigma = invert_matrix(Sigma_new)

@dataclass(kw_only=True)
class ConditionalGaussianDiagPDF(ConditionalGaussianPDF):
    """A conditional Gaussian density

    .. math::

        p(Y|X) = {\cal N}(\mu(X), \Sigma),

    with the conditional mean function :math:`\mu(X) = M X + b` and :math:`\Sigma` is diagonal.

    :param M: Matrix in the mean function. 
    :param b: Vector in the conditional mean function. If None all entries are zeros.
    :param Sigma: The (diagonal) covariance matrix of the conditional. 
    :param Lambda: (Diagonal) Information (precision) matrix of the Gaussians. 
    :param ln_det_Sigma: Log determinant of the covariance matrix. 
    :raises RuntimeError: Raised if neither Sigma nor Lambda are provided
    """
    
    def __post_init__(self):
        if self.b is None:
            self.b = jnp.zeros((self.R, self.Dy))
        if self.Sigma is None and self.Lambda is None:
            raise RuntimeError("Either Sigma or Lambda need to be specified.")
        elif self.Sigma is not None:
            if self.Lambda is None or self.ln_det_Sigma is None:
                self.Lambda, self.ln_det_Sigma = invert_diagonal(self.Sigma)
        else:
            self.Sigma, ln_det_Lambda = invert_diagonal(self.Lambda)
            self.ln_det_Sigma = -ln_det_Lambda

@dataclass(kw_only=True)
class NNControlGaussianConditional(ConditionalGaussianPDF):
    """A conditional Gaussian density, where the transition model is determined through a (known) control variable u.

        .. math::

            p(Y|X, u) = N(\mu(X|u), \Sigma)

        with the conditional mean function ::math:`\mu(X|u) = M(u) X + b(u)`,

        where :math:`M(u)` and :math:`b(u)` come from the same neural network.

    :param Sigma: Covariance matrix,
    :param num_cond_dim: Dimension of the conditional variable.
    :param num_control_dim: Dimension of the control variable
    :param control_func: Mapping control variables to (Dy*(Dx+1)) vector.
    :raises NotImplementedError: Raised when the leading dimension of Sigma is not 1.
    """
    Sigma: Float[Array, "N Dy Dy"]
    num_cond_dim: int
    num_control_dim: int
    control_func: callable
    M: jnp.ndarray = field(init=False)

    def __post_init__(
        self,

    ):
        if self.R != 1:
            raise NotImplementedError("So far only R=1 is supported.")
        self.Lambda, self.ln_det_Sigma = invert_matrix(self.Sigma)
<<<<<<< HEAD
        self.ln_det_Lambda = -self.ln_det_Sigma
        self.Dy, self.Dx, self.Du = self.Sigma.shape[1], Dx, Du
        dummy_input = jnp.zeros([1, Du])
        dummy_output = control_func(dummy_input)
        assert dummy_output.shape == (1, self.Dy * (self.Dx + 1))
        self.control_func = control_func
=======
        dummy_input = jnp.zeros([1, self.Du])
        dummy_output = self.control_func(dummy_input)
        assert dummy_output.shape == (1, self.Dy * (self.Dx + 1))
>>>>>>> fd570d7f
        
    @property
    def R(self) -> int:
        return self.Sigma.shape[0]
    
    @property
    def Dy(self) -> int:
        return self.Sigma.shape[1]
    
    @property
    def Du(self) -> int:
        return self.num_control_dim
    
    @property
    def Dx(self) -> int:
        return self.num_cond_dim
    
    def __call__(self, x: Float[Array, "N Dx"], u: Float[Array, "1 Du"], **kwargs) -> pdf.GaussianPDF:
        """Get Gaussian Density conditioned on :amt:`x`, i.e.

        .. math::

            p(Y\\vert X=x) =  {\cal N}(\mu(X=x), \Sigma)

        :param x: Instances, the :math:`\mu` should be conditioned on. 
        :param x: Control variables.
        :return: The density conditioned on x and u.
        """
        return self.condition_on_x_u(x, u)

    def get_M_b(self, u: Float[Array, "R Du"]) -> Tuple[Float[Array, "R Dy Dx"], Float[Array, "R Dy"]]:
        """Construct :math:`M(u)` and :math:`b(u)` from the output.

        :param u: Control variables.
        :return: Returns :math:`M(u)` and :math:`b(u)`.
        """
        output = self.control_func(u)
        M = output[:, : self.Dy * self.Dx].reshape((-1, self.Dy, self.Dx))
        b = output[:, self.Dy * self.Dx :]
        return M, b

    def set_control_variable(self, u: Float[Array, "R Du"]) -> ConditionalGaussianPDF:
        """Create the conditional for a given control variable u,

        .. math::

            p(Y|X, u).

        :param u: Control variables.
        :return: The conditional
        """
        R = u.shape[0]
        M, b = self.get_M_b(u)
        tile_dims = (R, 1, 1)
        return ConditionalGaussianPDF(
            M=M,
            b=b,
            Sigma=jnp.tile(self.Sigma, tile_dims),
            Lambda=jnp.tile(self.Lambda, tile_dims),
            ln_det_Sigma=jnp.tile(self.ln_det_Sigma, (R,)),
        )

    def get_conditional_mu(self, x: Float[Array, "N Dx"], u: Float[Array, "R Du"], **kwargs) -> Float[Array, "R N Dy"]:
        """Compute the conditional mean given an :math:`x` and an :math:`u`,

        .. math::

            \mu(X=x|u) = M(u)x + b(u)

        :param x: Conditional variable.
        :param u: Control variables.
        :return: Conditional mean.
        """
        cond_gauss = self.set_control_variable(u)
        return cond_gauss.get_conditional_mu(x)

    def condition_on_x_u(self, x: Float[Array, "N Dx"], u: Float[Array, "R Du"], **kwargs) -> pdf.GaussianPDF:
        """Return the Gaussian density

        .. math::

            p(Y|X=x, u)

        :param x: Conditional variable.
        :param u: Control variables.
        :return: Gaussian density conditioned on instances x, and u.
        """
        cond_gauss = self.set_control_variable(u)
        return cond_gauss.condition_on_x(x)

    def set_y(self, y: Float[Array, "R Dy"], u: Float[Array, "R Du"], **kwargs) -> factor.ConjugateFactor:
        """Set an instance of Y and U and returns

        .. math:

            p(Y=y|X, u)

        :param y: Random variable.
        :param u: Control variables.
        :return: The factor with the instantiation.
        """
        cond_gauss = self.set_control_variable(u)
        return cond_gauss.set_y(y)

    def affine_joint_transformation(
        self, p_x: pdf.GaussianPDF, u: Float[Array, "R Du"], **kwargs
    ) -> pdf.GaussianPDF:
        """Perform the affine joint transformation with a given control variable

        .. math::

            p(X,Y|u) = p(Y|X,u)p(X),

        where :math:`p(Y|X,u)` is the object itself.

        :param p_x: Marginal over :math:`X`.
        :param u: Control variables.
        :return: The joint density.
        """
        cond_gauss = self.set_control_variable(u)
        return cond_gauss.affine_joint_transformation(p_x)

    def affine_marginal_transformation(
        self, p_x: pdf.GaussianPDF, u: Float[Array, "R Du"], **kwargs
    ) -> pdf.GaussianPDF:
        """Return the marginal density :math:`p(Y)` given  :math:`p(Y|X,u)` and :math:`p(X)`,
        where p(Y|X,u) is the object itself.

        :param p_x: Marginal over :math:`X`.
        :param u: Control variables.
        :return: Marginal density.
        """
        cond_gauss = self.set_control_variable(u)
        return cond_gauss.affine_marginal_transformation(p_x)

    def affine_conditional_transformation(
        self, p_x: pdf.GaussianPDF, u: Float[Array, "R Du"], **kwargs
    ) -> "ConditionalGaussianPDF":
        """Return the conditional density :math:`p(X|Y, u)`, given :math:`p(Y|X,u)` and :math:`p(X)`,
        where :math:`p(Y|X,u)` is the object itself.

        :param p_x: Marginal over :math:`X`.
        :param u: Control variables.
        :return: Conditional density :math:`p(X|Y, u)`.
        """
        cond_gauss = self.set_control_variable(u)
        return cond_gauss.affine_conditional_transformation(p_x)

    def conditional_entropy(
        self, p_x: pdf.GaussianPDF, u: Float[Array, "R Du"], **kwargs
    ) -> jnp.ndarray:
        """Compute the conditional entropy

        .. math:

            H_{y|x,u} = H_{y,x|u} - H_x = -\int p(X,Y\\vert u)\ln p(Y|X,u) {\\rm d}x {\\rm d}y

        :param p_x: Marginal over condtional variable.
        :param u: Control variables.
        :return: Conditional entropy.
        """
        p_xy = self.affine_joint_transformation(p_x, u)
        cond_entropy = p_xy.entropy() - p_x.entropy()
        return cond_entropy

    def integrate_log_conditional(
        self, phi_yx: measure.GaussianMeasure, u: Float[Array, "1 Du"], **kwargs
    ) -> jnp.ndarray:
        """Integrate over the log conditional with respect to the pdf :math:`p(Y,X)`, i.e.

        .. math::

            \int \log(p(Y|X,u))p(Y,X){\\rm d}Y{\\rm d}X.

        :param p_yx: Probability density function (first dimensions are :math:`Y`, last ones are :math:`X`).
        :param u: Control variables.
        :raises NotImplementedError: Only one network input allowed.
        :return: Returns the integral with respect to density :math:`p(Y,X)`.
        """
        if u.shape[0] != 1:
            raise NotImplementedError("Only implemented for a single input.")
        cond_gauss = self.set_control_variable(u)
        return cond_gauss.integrate_log_conditional(phi_yx)

    def integrate_log_conditional_y(
        self, phi_x: measure.GaussianMeasure, u: Float[Array, "1 Du"], y: Float[Array, "N Dy"]=None, **kwargs
    ) -> Union[callable, Float[Array, "N"]]:
        """Computes the expectation over the log conditional, but just over :math:`X`. I.e. it returns

        .. math::

           f(Y) = \int \log(p(Y|X,u))p(X)dX.

        :param p_x: Density over :math:`X`.
        :param u: Control variables.
        :raises NotImplementedError: Only one network input allowed.
        :return: The integral as function of :math:`Y`. If provided already evaluated for :math:`Y=y`.
        """
        if u.shape[0] != 1:
            raise NotImplementedError("Only implemented for a single input.")

        cond_gauss = self.set_control_variable(u)
        return cond_gauss.integrate_log_conditional_y(phi_x, y=y, **kwargs)

@dataclass(kw_only=True)
class ConditionalIdentityGaussianPDF(ConditionalGaussianPDF):
    """A conditional Gaussian density

    .. math::

        p(Y|X) = {\cal N}(\mu(X), \Sigma),

    with the conditional mean function :math:`\mu(X) = X`.

    :param Sigma: The covariance matrix of the conditional.
    :param Lambda: Information (precision) matrix of the Gaussians.
    :param ln_det_Sigma: Log determinant of the covariance matrix. 
    :raises RuntimeError: Raised if neither Sigma nor Lambda are provided
    """
    Sigma: Float[Array, "R Dy Dy"] = None
    Lambda: Float[Array, "R Dy Dy"] = None
    ln_det_Sigma: Float[Array, "R"] = None
    num_cond_dim: int = field(init=False)
    num_control_dim: int = field(init=False)
    M: Float[Array, "R Dy Dx"] = field(init=False)
    b: Float[Array, "R Dy"] = field(init=False)

    def __post_init__(
        self,
    ):
        if self.Sigma is None and self.Lambda is None:
            raise RuntimeError("Either Sigma or Lambda need to be specified.")
        elif self.Sigma is not None:
            if self.Lambda is None or self.ln_det_Sigma is None:
                self.Lambda, self.ln_det_Sigma = invert_matrix(self.Sigma)
        else:
            self.Sigma, ln_det_Lambda = invert_matrix(self.Lambda)
            self.ln_det_Sigma = -ln_det_Lambda
      
    
    @property
    def R(self) -> int:
        return self.Sigma.shape[0]
    
    @property
    def Dx(self) -> int:
        return self.Sigma.shape[1]
    
    @property
    def Dy(self) -> int:
        return self.Sigma.shape[1]

    def __str__(self) -> str:
        return "Conditional Gaussian density p(y|x)"

    def __call__(self, x: jnp.ndarray, **kwargs) -> pdf.GaussianPDF:
        """Get Gaussian Density conditioned on :amt:`x`, i.e.

        .. math::

            p(Y\\vert X=x) =  {\cal N}(\mu(X=x), \Sigma)

        :param x: Instances, the :math:`\mu` should be conditioned on.
        :return: The density conditioned on x.
        """
        return self.condition_on_x(x)

    def slice(self, indices: Int[Array, "R_new"] ) -> "ConditionalGaussianPDF":
        """Return the conditional with only the specified entries.

        :param indices: The entries that should be contained in the returned object.
        :type indices: jnp.ndarray
        :return: The resulting conditional Gaussian diagonal density.
        :rtype: ConditionalGaussianPDF
        """
        Lambda_new = jnp.take(self.Lambda, indices, axis=0)
        Sigma_new = jnp.take(self.Sigma, indices, axis=0)
        ln_det_Sigma_new = jnp.take(self.ln_det_Sigma, indices, axis=0)
        new_measure = ConditionalIdentityGaussianPDF(
            Sigma=Sigma_new, Lambda=Lambda_new, ln_det_Sigma=ln_det_Sigma_new
        )
        return new_measure

    def get_conditional_mu(self, x: Float[Array, "R Dx"] , **kwargs) -> jnp.ndarray:
        """Compute the conditional :math:`\mu` function :math:`\mu(X=x) = M x + b`.

        :param x: Instances, the mu should be conditioned on. 
        :return: Conditional means.
        """
        mu_y = jnp.tile(x[None], (self.R, 1, 1))
        return mu_y

    def condition_on_x(self, x: Float[Array, "R Dx"] , **kwargs) -> pdf.GaussianPDF:
        """Get Gaussian Density conditioned on :math:`x`.

        :param x: Instances, the mu should be conditioned on. 
        :return: The density conditioned on :math:`x`.
        """
        N = x.shape[0]
        mu_new = self.get_conditional_mu(x).reshape((self.R * N, self.Dy))
        Sigma_new = jnp.tile(self.Sigma[:, None], (1, N, 1, 1)).reshape(
            self.R * N, self.Dy, self.Dy
        )
        Lambda_new = jnp.tile(self.Lambda[:, None], (1, N, 1, 1)).reshape(
            self.R * N, self.Dy, self.Dy
        )
        ln_det_Sigma_new = jnp.tile(self.ln_det_Sigma[:, None], (1, N)).reshape(
            self.R * N
        )
        return pdf.GaussianPDF(
            Sigma=Sigma_new,
            mu=mu_new,
            Lambda=Lambda_new,
            ln_det_Sigma=ln_det_Sigma_new,
        )

    def set_y(self, y: Float[Array, "R Dy"] , **kwargs) -> factor.ConjugateFactor:
        """Set a specific value for :math:`y` in :math:`p(Y=y|X)` and returns the corresponding conjugate factor.

        :param y: Data for :math:`y`, where the rth entry is associated with the rth conditional density.
        :return: The conjugate factor where the first dimension is R.
        """
        try:
            assert self.R == 1 or y.shape[0] == self.R
        except AssertionError:
            raise RuntimeError(
                "Either R should be one or the leading dimension should be equal to R"
            )
        nu_new = jnp.einsum(
            "abc, ab -> ac",
            self.Lambda,
            y,
        )
        y_Lambda_y = jnp.einsum(
            "ab, ab-> a",
            jnp.einsum("ab, abc -> ac", y, self.Lambda),
            y,
        )
        ln_beta_new = -0.5 * (
            y_Lambda_y + self.Dx * jnp.log(2 * jnp.pi) + self.ln_det_Sigma
        )
        factor_new = factor.ConjugateFactor(Lambda=self.Lambda, nu=nu_new, ln_beta=ln_beta_new)
        return factor_new

    def affine_joint_transformation(
        self, p_x: pdf.GaussianPDF, **kwargs
    ) -> pdf.GaussianPDF:
        """Return the joint density.

        .. math::

            p(X,Y) = p(Y|X)p(X),

        where :math:`p(Y|X)` is the object itself.

        :param p_x: Marginal density over :math:`X`.
        :raises RuntimeError: Only works if one of the densities involved have R==1.
        :return: The joint density.
        """
        # At the moment, I am not sure whether it makes sense to consider the case, where you have a combination of
        # multiple marginals and multiple cond
        try:
            assert p_x.R == 1 or self.R == 1
        except AssertionError:
            raise RuntimeError(
                "The combination of combining multiple marginals with multiple conditional is not implemented."
            )
        R = p_x.R * self.R
        D_xy = p_x.D + self.Dy
        # Mean
        mu_x = jnp.tile(
            p_x.mu[None],
            (
                self.R,
                1,
                1,
            ),
        ).reshape((R, p_x.D))
        mu_y = self.get_conditional_mu(p_x.mu).reshape((R, self.Dy))
        mu_xy = jnp.hstack([mu_x, mu_y])
        # Sigma
        Sigma_x = jnp.tile(p_x.Sigma[None], (self.R, 1, 1, 1)).reshape(R, p_x.D, p_x.D)
        Sigma_y = (self.Sigma[:, None] + p_x.Sigma).reshape((R, self.Dy, self.Dy))
        C_xy = p_x.Sigma
        Sigma_xy = jnp.block([[Sigma_x, jnp.swapaxes(C_xy, 1, 2)], [C_xy, Sigma_y]])
        # Sigma_xy = jnp.empty((R, D_xy, D_xy))
        # Sigma_xy[:,:p_x.D,:p_x.D] = Sigma_x
        # Sigma_xy[:,p_x.D:,p_x.D:] = Sigma_y
        # Sigma_xy[:,p_x.D:,:p_x.D] = C_xy
        # Sigma_xy[:,:p_x.D,p_x.D:] = jnp.swapaxes(C_xy, 1, 2)
        # Lambda
        Lambda_y = jnp.tile(self.Lambda[:, None], (1, p_x.R, 1, 1)).reshape(
            (R, self.Dy, self.Dy)
        )
        Lambda_x = (p_x.Lambda[None] + self.Lambda[:, None]).reshape((R, p_x.D, p_x.D))
        L_xy = jnp.tile(-self.Lambda[:, None], (1, p_x.R, 1, 1)).reshape(
            (R, self.Dy, p_x.D)
        )
        Lambda_xy = jnp.block([[Lambda_x, jnp.swapaxes(L_xy, 1, 2)], [L_xy, Lambda_y]])
        # Log determinant
        if p_x.D > self.Dy:
            CLambdaC = jnp.tile(
                p_x.Sigma[None], (R, self.R, p_x.D, p_x.D)
            )  # [R1,R,Dy,Dy]
            delta_ln_det = jnp.linalg.slogdet(Sigma_y[:, None] - CLambdaC)[1].reshape(
                (R,)
            )
            ln_det_Sigma_xy = p_x.ln_det_Sigma + delta_ln_det
        else:
            # [R1, Dy, D] x [R1, Dy, D] = [R1, D, D]
            LSigmaL = jnp.tile(self.Lambda[:, None], (1, p_x.R)).reshape(
                (R, p_x.D, p_x.D)
            )
            delta_ln_det = jnp.linalg.slogdet(Lambda_x - LSigmaL)[1]
            ln_det_Sigma_xy = -(
                jnp.tile(-self.ln_det_Sigma[:, None], (1, p_x.R)).reshape((R,))
                + delta_ln_det
            )
        return pdf.GaussianPDF(Sigma=Sigma_xy, mu=mu_xy, Lambda=Lambda_xy, ln_det_Sigma=ln_det_Sigma_xy)

    def affine_marginal_transformation(
        self, p_x: pdf.GaussianPDF, **kwargs
    ) -> pdf.GaussianPDF:
        """Return the marginal density :math:`p(X)` given :math:`p(Y|X)` and :math:`p(X)`, where :math:`p(Y|X)`
        is the object itself.

        :param p_x: Marginal density over :math:`X`.
        :raises RuntimeError: Only works if one of the densities involved have R==1.
        :return: The marginal density.
        """
        # At the moment, I am not sure whether it makes sense to consider the case, where you have a combination of
        # multiple marginals and multiple cond
        try:
            assert p_x.R == 1 or self.R == 1
        except AssertionError:
            raise RuntimeError(
                "The combination of combining multiple marginals with multiple conditional is not implemented."
            )
        R = p_x.R * self.R
        # Mean
        mu_y = self.get_conditional_mu(p_x.mu).reshape((R, self.Dy))
        # Sigma
        Sigma_y = (self.Sigma[:, None] + p_x.Sigma[:, None]).reshape(
            (R, self.Dy, self.Dy)
        )
        return pdf.GaussianPDF(Sigma=Sigma_y, mu=mu_y)

    def affine_conditional_transformation(
        self, p_x: pdf.GaussianPDF, **kwargs
    ) -> "ConditionalGaussianPDF":
        """Return the conditional density :math:`p(X|Y)`, given :math:`p(Y|X)` and :math:`p(X)`, where :math:`p(Y|X)`
        is the object itself.

        :param p_x: Marginal density over :math:`X`.
        :raises RuntimeError: Only works if one of the densities involved have R==1.
        :return: The conditional density :math:`p(Y|X)`.
        """
        # At the moment, I am not sure whether it makes sense to consider the case, where you have a combination of
        # multiple marginals and multiple cond
        try:
            assert p_x.R == 1 or self.R == 1
        except AssertionError:
            raise RuntimeError(
                "The combination of combining multiple marginals with multiple conditional is not implemented."
            )
        R = p_x.R * self.R
        # TODO: Could be flexibly made more effiecient here.
        # Marginal Sigma y
        # MSigma_x = jnp.einsum('abc,dce->adbe', self.M, p_xSigma) # [R1,R,Dy,D]
        # MSigmaM = jnp.einsum('abcd,aed->abce', MSigma_x, self.M)
        # Sigma_y = (self.Sigma[:,None] + MSigmaM).reshape((R, self.Dy, self.Dy))
        # Lambda_y, ln_det_Sigma_y = p_x.invert_matrix(Sigma_y)
        # Lambda
        Lambda_x = (p_x.Lambda[None] + self.Lambda[:, None]).reshape((R, p_x.D, p_x.D))
        # Sigma
        Sigma_x, ln_det_Lambda_x = invert_matrix(Lambda_x)
        M_x = jnp.einsum(
            "abcd,ade->abce",
            Sigma_x.reshape((self.R, p_x.R, p_x.D, p_x.D)),
            self.Lambda,
        )  # [R1, R, D, Dy]
        # [R1, R, D, Dy] x [R1, Dy] = [R1, R, D]
        b_x = jnp.einsum(
            "abcd,bd->abc", Sigma_x.reshape((self.R, p_x.R, p_x.D, p_x.D)), p_x.nu
        )
        b_x = b_x.reshape((R, p_x.D))
        M_x = M_x.reshape((R, p_x.D, self.Dy))
        return ConditionalGaussianPDF(
            M=M_x,
            b=b_x,
            Sigma=Sigma_x,
            Lambda=Lambda_x,
            ln_det_Sigma=-ln_det_Lambda_x,
        )

    def integrate_log_conditional(self, p_yx: pdf.GaussianPDF, **kwargs) -> Float[Array, "R"] :
        """Integrates over the log conditional with respect to the pdf :math:`p(Y,X)`. I.e.

        .. math::

            \int \log(p(Y|X))p(Y,X){\\rm d}Y{\\rm d}X.

        :param p_yx: Probability density function (first dimensions are :math:`Y`, last ones are :math:`X`).
        :raises NotImplementedError: Only implemented for R=1.
        :return: Returns the integral with respect to density :math:`p(Y,X)`.
        """
        if self.R != 1:
            raise NotImplementedError("Only implemented for R=1.")
        A = jnp.empty((self.R, self.Dy, self.Dy + self.Dx))
        A = A.at[:, :, : self.Dy].set(jnp.eye(self.Dy, self.Dy)[None])
        A = A.at[:, :, self.Dy :].set(jnp.eye(self.Dy, self.Dy)[None])
        A_tilde = jnp.einsum("abc,acd->abd", self.Lambda, A)
        quadratic_integral = p_yx.integrate("(Ax+a)'(Bx+b)", A_mat=A, B_mat=A_tilde)
        log_expectation = -0.5 * (
            quadratic_integral + (self.ln_det_Sigma + self.Dy * jnp.log(2.0 * jnp.pi))
        )
        return log_expectation

    def integrate_log_conditional_y(self, p_x: pdf.GaussianPDF, y: Float[Array, "R Dy"] =None, **kwargs) -> Union[callable, Float[Array, "R"]]:
        """Computes the expectation over the log conditional, but just over :math:`X`. I.e. it returns

        .. math::

           f(Y) = \int \log(p(Y|X))p(X){\\rm d}x.

        :param p_x: Density over :math:`X`.
        :raises NotImplementedError: Only implemented for R=1.
        :return: The integral as function of :math:`Y`. If provided already evaluated for :math:`Y=y`.
        """
        if self.R != 1:
            raise NotImplementedError("Only implemented for R=1.")

        A = jnp.tile(jnp.eye(self.Dy)[None], (self.R, 1, 1))
        A_tilde = self.Lambda
        quadratic_integral = p_x.integrate("(Ax+a)'(Bx+b)", A_mat=A, B_mat=A_tilde)
        linear_integral = p_x.integrate("(Ax+a)", A_mat=A_tilde)
        log_expectation_constant = -0.5 * (
            quadratic_integral + (self.ln_det_Sigma + self.Dy * jnp.log(2.0 * jnp.pi))
        )
        log_expectation_y = (
            lambda y: -0.5
            * jnp.einsum("ab,ab -> a", y, jnp.einsum("abc,ac->ab", self.Lambda, y))
            + jnp.einsum("ab,ab->a", y, linear_integral)
            + log_expectation_constant
        )
        if y == None:
            return log_expectation_y
        else:
            return log_expectation_y(y)

    def conditional_entropy(self, p_x: pdf.GaussianPDF, **kwargs) -> Float[Array, "R"] :
        """Computes the conditional entropy

        .. math::

            H_{Y|X} = H_{Y,X} - H_X = -\int p(X,Y)\ln p(Y|X) {\\rm d}X {\\rm d}Y

        :param p_x: Marginal over conditional variable.
        :return: Conditional entropy.
        """
        p_xy = self.affine_joint_transformation(p_x)
        cond_entropy = p_xy.entropy() - p_x.entropy()
        return cond_entropy

    def mutual_information(self, p_x: pdf.GaussianPDF, **kwargs) -> Float[Array, "R"] :
        """Computes the mutual information

        .. math::

            I_{Y,X} = H_{Y,X} - H_X - H_Y

        :param p_x: Marginal over conditional variable.
        :return: Mutual information.
        """
        cond_entropy = self.conditional_entropy(p_x, **kwargs)
        p_y = self.affine_marginal_transformation(p_x, **kwargs)
        mutual_info = cond_entropy - p_y.entropy()
        return mutual_info

    def update_Sigma(self, Sigma_new: Float[Array, "R Dy Dy"] ):
        """Updates the covariance matrix :math:`\Sigma`.

        :param Sigma_new: The new covariance matrix.
        :raises ValueError: Raised when dimension of old and new covariance do not match.
        """
        if self.Sigma.shape != Sigma_new.shape:
            raise ValueError("Dimensions of the new Sigma don't match.")
        self.Sigma = Sigma_new
        self.Lambda, self.ln_det_Sigma = invert_matrix(Sigma_new)

@dataclass(kw_only=True)
class ConditionalIdentityDiagGaussianPDF(ConditionalIdentityGaussianPDF):
    """A conditional Gaussian density

    .. math::

        p(Y|X) = {\cal N}(\mu(X), \Sigma),

    with the conditional mean function :math:`\mu(X) = X`.

    :param Sigma: The covariance matrix of the conditional.
    :param Lambda: Information (precision) matrix of the Gaussians. 
    :param ln_det_Sigma: Log determinant of the covariance matrix. 
    :raises RuntimeError: Raised if neither Sigma nor Lambda are provided
    """

    def __post_init__(
        self,
    ):
        if self.Sigma is None and self.Lambda is None:
            raise RuntimeError("Either Sigma or Lambda need to be specified.")
        elif self.Sigma is not None:
            if self.Lambda is None or self.ln_det_Sigma is None:
                self.Lambda, self.ln_det_Sigma = invert_diagonal(self.Sigma)
        else:
            self.Sigma, ln_det_Lambda = invert_diagonal(self.Lambda)
            self.ln_det_Sigma = -ln_det_Lambda

    def __str__(self) -> str:
        return "Conditional Gaussian density p(y|x)"

    def __call__(self, x: jnp.ndarray, **kwargs) -> pdf.GaussianPDF:
        """Get Gaussian Density conditioned on :amt:`x`, i.e.

        .. math::

            p(Y\\vert X=x) =  {\cal N}(\mu(X=x), \Sigma)

        :param x: Instances, the :math:`\mu` should be conditioned on. 
        :return: The density conditioned on x.
        """
        return self.condition_on_x(x)

    def slice(self, indices: Int[Array, "R_new"] ) -> "ConditionalGaussianPDF":
        """Return the conditional with only the specified entries.

        :param indices: The entries that should be contained in the returned object.
        :return: The resulting conditional Gaussian diagonal density.
        """
        Lambda_new = jnp.take(self.Lambda, indices, axis=0)
        Sigma_new = jnp.take(self.Sigma, indices, axis=0)
        ln_det_Sigma_new = jnp.take(self.ln_det_Sigma, indices, axis=0)
        new_measure = ConditionalIdentityGaussianPDF(
            Sigma=Sigma_new, Lambda=Lambda_new, ln_det_Sigma=ln_det_Sigma_new
        )
        return new_measure

    def get_conditional_mu(self, x: Float[Array, "N Dx"] , **kwargs) -> Float[Array, "R N Dy"] :
        """Compute the conditional :math:`\mu` function :math:`\mu(X=x) = M x + b`.

        :param x: Instances, the mu should be conditioned on.
        :return: Conditional means. 
        """
        mu_y = jnp.tile(x[None], (self.R, 1, 1))
        return mu_y

    def condition_on_x(self, x: Float[Array, "N Dx"] , **kwargs) -> pdf.GaussianPDF:
        """Get Gaussian Density conditioned on :math:`x`.

        :param x: Instances, the mu should be conditioned on. 
        :return: The density conditioned on :math:`x`.
        """
        N = x.shape[0]
        mu_new = self.get_conditional_mu(x).reshape((self.R * N, self.Dy))
        Sigma_new = jnp.tile(self.Sigma[:, None], (1, N, 1, 1)).reshape(
            self.R * N, self.Dy, self.Dy
        )
        Lambda_new = jnp.tile(self.Lambda[:, None], (1, N, 1, 1)).reshape(
            self.R * N, self.Dy, self.Dy
        )
        ln_det_Sigma_new = jnp.tile(self.ln_det_Sigma[:, None], (1, N)).reshape(
            self.R * N
        )
        return pdf.GaussianPDF(
            Sigma=Sigma_new,
            mu=mu_new,
            Lambda=Lambda_new,
            ln_det_Sigma=ln_det_Sigma_new,
        )

    def set_y(self, y: Float[Array, "R Dy"] , **kwargs) -> factor.ConjugateFactor:
        """Set a specific value for :math:`y` in :math:`p(Y=y|X)` and returns the corresponding conjugate factor.

        :param y: Data for :math:`y`, where the rth entry is associated with the rth conditional density.
        :return: The conjugate factor where the first dimension is R.
        """
        try:
            assert self.R == 1 or y.shape[0] == self.R
        except AssertionError:
            raise RuntimeError(
                "Either R should be one or the leading dimension should be equal to R"
            )
        nu_new = self.Lambda.diagonal(axis1=1, axis2=2) * y

        y_Lambda_y = jnp.sum(y**2 * self.Lambda.diagonal(axis1=1, axis2=2), axis=1)
        ln_beta_new = -0.5 * (
            y_Lambda_y + self.Dx * jnp.log(2 * jnp.pi) + self.ln_det_Sigma
        )
        factor_new = factor.ConjugateFactor(Lambda=self.Lambda, nu=nu_new, ln_beta=ln_beta_new)
        return factor_new

    def integrate_log_conditional(self, p_yx: pdf.GaussianPDF, **kwargs) -> Float[Array, "R"]:
        """Integrates over the log conditional with respect to the pdf :math:`p(Y,X)`. I.e.

        .. math::

            \int \log(p(Y|X))p(Y,X){\\rm d}Y{\\rm d}X.

        :param p_yx: Probability density function (first dimensions are :math:`Y`, last ones are :math:`X`).
        :raises NotImplementedError: Only implemented for R=1.
        :return: Returns the integral with respect to density :math:`p(Y,X)`.
        """
        if self.R != 1:
            raise NotImplementedError("Only implemented for R=1.")
        A = jnp.empty((self.R, self.Dy, self.Dy + self.Dx))
        A = A.at[:, :, : self.Dy].set(jnp.eye(self.Dy, self.Dy)[None])
        A = A.at[:, :, self.Dy :].set(jnp.eye(self.Dy, self.Dy)[None])
        A_tilde = jnp.einsum("abc,acd->abd", self.Lambda, A)
        quadratic_integral = p_yx.integrate("(Ax+a)'(Bx+b)", A_mat=A, B_mat=A_tilde)
        log_expectation = -0.5 * (
            quadratic_integral + (self.ln_det_Sigma + self.Dy * jnp.log(2.0 * jnp.pi))
        )
        return log_expectation

    def integrate_log_conditional_y(self, p_x: pdf.GaussianPDF, y: Float[Array, "R Dy"] =None, **kwargs) -> Union[callable, Float[Array, "R"] ]:
        """Computes the expectation over the log conditional, but just over :math:`X`. I.e. it returns

        .. math::

           f(Y) = \int \log(p(Y|X))p(X){\\rm d}x.

        :param p_x: Density over :math:`X`.
        :raises NotImplementedError: Only implemented for R=1.
        :return: The integral as function of :math:`Y`.
        """
        if self.R != 1:
            raise NotImplementedError("Only implemented for R=1.")

        A = jnp.tile(jnp.eye(self.Dy)[None], (self.R, 1, 1))
        A_tilde = self.Lambda
        quadratic_integral = p_x.integrate("(Ax+a)'(Bx+b)", A_mat=A, B_mat=A_tilde)
        linear_integral = p_x.integrate("(Ax+a)", A_mat=A_tilde)
        log_expectation_constant = -0.5 * (
            quadratic_integral + (self.ln_det_Sigma + self.Dy * jnp.log(2.0 * jnp.pi))
        )
        log_expectation_y = (
            lambda y: -0.5
            * jnp.einsum("ab,ab -> a", y, jnp.einsum("abc,ac->ab", self.Lambda, y))
            + jnp.einsum("ab,ab->a", y, linear_integral)
            + log_expectation_constant
        )
        if y == None:
            return log_expectation_y
        else:
            return log_expectation_y(y)<|MERGE_RESOLUTION|>--- conflicted
+++ resolved
@@ -343,6 +343,7 @@
         :return: Returns the integral with respect to density :math:`p(Y,X)`.
         """
         if self.R != 1 and self.R != p_yx.R:
+        if self.R != 1 and self.R != p_yx.R:
             raise NotImplementedError("Only implemented for R=1.")
         A = jnp.empty((self.R, self.Dy, self.Dy + self.Dx))
         A = A.at[:, :, : self.Dy].set(jnp.eye(self.Dy, self.Dy)[None])
@@ -495,18 +496,9 @@
         if self.R != 1:
             raise NotImplementedError("So far only R=1 is supported.")
         self.Lambda, self.ln_det_Sigma = invert_matrix(self.Sigma)
-<<<<<<< HEAD
-        self.ln_det_Lambda = -self.ln_det_Sigma
-        self.Dy, self.Dx, self.Du = self.Sigma.shape[1], Dx, Du
-        dummy_input = jnp.zeros([1, Du])
-        dummy_output = control_func(dummy_input)
-        assert dummy_output.shape == (1, self.Dy * (self.Dx + 1))
-        self.control_func = control_func
-=======
         dummy_input = jnp.zeros([1, self.Du])
         dummy_output = self.control_func(dummy_input)
         assert dummy_output.shape == (1, self.Dy * (self.Dx + 1))
->>>>>>> fd570d7f
         
     @property
     def R(self) -> int:
