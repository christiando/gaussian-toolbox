--- conflicted
+++ resolved
@@ -31,13 +31,8 @@
 
 import darts
 import statsmodels.api as sm
-<<<<<<< HEAD
-from darts.models import TCNModel
-from darts.models import GaussianProcessFilter
-=======
 #from darts.models import TCNModel
 #from darts.models import GaussianProcessFilter
->>>>>>> dfc9b783
 #from darts.utils.likelihood_models import GaussianLikelihoodModel
 from darts.timeseries import TimeSeries
 from exp_utils import *
@@ -115,17 +110,8 @@
         model.fit(self.x_tr, method="em")
         return model
 
-    def compute_predictive_log_likelihood(self, x_te, ignore_init_samples=0):
-        mask = np.logical_not(np.isnan(x_te))
-        x_te_not_nan = np.zeros(x_te.shape)
-        x_te_not_nan[mask] = x_te[mask]
-        states = self.model.filter(x_te_not_nan, mask=mask)
-        llk_states = np.empty(states.shape)
-        for k in range(self.K):
-            mu, Sigma  = self.model.observations.mus[k], self.model.observations.Sigmas[k]
-            llk_states[:,k] = scipy.stats.multivariate_normal(mu, Sigma).logpdf(x_te)
-        llk =  np.sum(scipy.special.logsumexp(llk_states[ignore_init_samples:], axis=1, b=states[ignore_init_samples:])[:])
-        return llk
+    def compute_predictive_log_likelihood(self, x_te):
+        return self.model.log_likelihood(x_te)
     
     def compute_predictive_density(self, x_te):
         mask = np.logical_not(np.isnan(x_te))
@@ -138,7 +124,7 @@
             mean_te = np.sum(states[:,:,None] * (np.sum(self.model.observations.As[None] * x_te[:,None, None], axis=3) + self.model.observations.bs), axis=1)
         std_te = np.dot(states, np.sqrt(self.model.observations.Sigmas.diagonal(axis1=1, axis2=2)))
         print(mean_te.shape, std_te.shape)
-        return PredictiveDensity(mean_te, std_te ** 2)
+        return PredictiveDensity(mean_te, std_te)
 
 def train_HMM(x_tr, **kwargs):
     return HMM_class(x_tr, args.num_states, args.obs_model)
@@ -187,7 +173,7 @@
             sample_x[i] = self.lds.emissions.sample(sample_z2, sample_z, np.zeros((x_te.shape[0],0)))
         mu = np.mean(sample_x, axis=0)
         std = np.std(sample_x, axis=0)
-        return PredictiveDensity(mu, std ** 2)
+        return PredictiveDensity(mu, std)
     
 def train_lds(x_tr, **kwargs):
     
@@ -198,8 +184,8 @@
     
     def __init__(self, x_tr):
         self.x_tr = x_tr
-        self.p = int(args.p_arimax)
-        self.q = int(args.q_arimax)
+        self.p = args.p_arimax
+        self.q = args.q_arimax
         self._train()
         
     def _train(self):
@@ -220,10 +206,10 @@
             std = predict.predicted_mean - predict_ci[:,0]
         else:
             std = predict.predicted_mean - predict_ci[:,:x_te.shape[1]]
-        return PredictiveDensity(mu, std ** 2)
+        return PredictiveDensity(mu, std)
             
-    def compute_predictive_log_likelihood(self, x_te, ignore_init_samples=0):  
-        mod_te = self.mod.clone(x_te[ignore_init_samples:])
+    def compute_predictive_log_likelihood(self, x_te):  
+        mod_te = self.mod.clone(x_te)
         return mod_te.loglike(self.fit_res.params)
     
 def train_arimax(x_tr, **kwargs):
@@ -246,59 +232,42 @@
                                     dropout=args.dropout,
                                     random_state=args.seed,
                                     n_epochs=args.epochs,
-                                    likelihood=GaussianLikelihood())
+                                    likelihood=GaussianLikelihoodModel())
             
             self.tcnmodel.fit(x_tr)
-            
-            
-            
-            backtest_en = self.tcnmodel.historical_forecasts(
-                                            series=x_tr,
-                                            num_samples=50,
-                                            start=3,
-                                            forecast_horizon=1,
-                                            retrain=False,
-                                            verbose=True)
-        
-        
-            self.pred_data = np.mean(backtest_en._xa, 2)
-            self.muVector =  self.pred_data#
-            cov = EmpiricalCovariance().fit(self.pred_data)
-            self.Sigma = cov.covariance_
-            
-            
-    
-    def compute_predictive_density(self, x_te):
+    
+    def predict(self, x_te):
         
         backtest_en = self.tcnmodel.historical_forecasts(
                                             series=x_te,
                                             num_samples=50,
-                                            start=3,
+                                            start=4,
                                             forecast_horizon=1,
                                             retrain=False,
                                             verbose=True)
         tcn_sigma = (backtest_en.quantile_timeseries(quantile=0.975) - \
                      backtest_en.quantile_timeseries(quantile=0.025))/2
         
-        self.pred_data = np.mean(backtest_en._xa, 2)
-        muVector =  self.pred_data#
-        cov = EmpiricalCovariance().fit(self.pred_data)
+        pred_data = np.mean(backtest_en._xa, 2)
+        muVector = np.mean(pred_data, axis=0)
+        cov = EmpiricalCovariance().fit(pred_data)
         Sigma = cov.covariance_
-        
-        
-        #return 0, backtest_en, tcn_sigma
-        return  PredictiveDensity(muVector, Sigma)
+        self.muVector = muVector
+        self.Sigma = Sigma
+        
+        return 0, backtest_en, tcn_sigma
 
     
     def compute_predictive_log_likelihood(self, x_te):
-        test_data = x_te#.all_values().squeeze()
+        test_data = x_te.all_values().squeeze()
         if test_data.shape[1] > 1:
             return scipy.stats.multivariate_normal.logpdf(test_data, 
-                                                          np.mean(self.muVector, axis=0) , self.Sigma)
+                                                          self.muVector, self.Sigma).sum()
         else:
             return scipy.stats.norm.logpdf(test_data, np.mean(test_data), 
-                                           np.var(test_data))
-
+                                           np.var(test_data)).sum()
+
+        
 def train_deep_tcn(x_tr):
     
     deep_tcn = TCNModel_ext(x_tr)
@@ -349,12 +318,12 @@
     parser.add_argument('--model_name', type=str, default="dyn_factor")
     parser.add_argument('--seed', type=int, default=0)
     parser.add_argument('--whiten', type=int, default=0)
-    parser.add_argument('--train_ratio', type=float, default=0.75)
+    parser.add_argument('--train_ratio', type=float, default=0.5)
     parser.add_argument('--dz', type=int, default=2)
     parser.add_argument('--du', type=int, default=1)
     parser.add_argument('--dk', type=int, default=1)
     parser.add_argument('--init_w_pca', type=int, default=0)
-    parser.add_argument('--results_file', type=str, default='results_exp1_0.75_06102021.txt')
+    parser.add_argument('--results_file', type=str, default='first_results.txt')
     parser.add_argument('--exp_num', type=str, default="1")
     parser.add_argument('--num_states', type=int, default=1)
     parser.add_argument('--obs_model', type=str, default='gaussian')
@@ -371,7 +340,6 @@
     parser.add_argument('--d_base', type=int, default=2)
     parser.add_argument('--dropout', type=float, default=0.0)
     parser.add_argument('--epochs', type=int, default=30)
-    parser.add_argument('--ignore_init_samples', type=int, default=10)
     args = parser.parse_args()
 
     reset_seeds(args.seed)
@@ -390,12 +358,10 @@
         x_tr, x_va, x_te, x_te_na, s_tr_x = eval('load_synthetic_e' + args.exp_num)(ts=args.ts, train_ratio=args.train_ratio)
     if args.dataset == 'airfoil':
         x_tr, x_va, x_te, x_te_na, s_tr_x = eval('load_airfoil_e' + args.exp_num)(ts=args.ts, train_ratio=args.train_ratio)
-    if args.dataset == 'lorenz':
-        x_tr, x_va, x_te, x_te_na, s_tr_x = eval('load_lorenz_e' + args.exp_num)(ts=args.ts, train_ratio=args.train_ratio)
   
 
     # train model
-    if args.model_name == 'lin_ssm_hsk':
+    if args.model_name == 'linear_hsk_ssm':
         model = 'linear_hsk_SSM'
     if args.model_name == 'lin_ssm':
         model = 'linear_SSM'
@@ -426,37 +392,6 @@
     _, mu_pred_x_va, sigma_pred_x_va = trained_model.predict(x_va,smoothed=True)
     '''
     
-<<<<<<< HEAD
-    pred_x_tr = trained_model.compute_predictive_density(x_tr)
-    pred_x_va = trained_model.compute_predictive_density(x_va)
-    pred_x_te = trained_model.compute_predictive_density(x_te)
-    
-    mu_pred_x_tr = pred_x_tr.mu
-    mu_pred_x_va = pred_x_va.mu
-    mu_pred_x_te = pred_x_te.mu
-    
-    sigma_pred_x_tr = pred_x_tr.Sigma
-    sigma_pred_x_va = pred_x_va.Sigma
-    sigma_pred_x_te = pred_x_te.Sigma
-
-    # compute metrics
-    mape_tr = compute_mape(x_tr, mu_pred_x_tr)#compute_mape(x_tr, mu_pred_x_tr)
-    mape_va = compute_mape(x_va, mu_pred_x_va)
-    mape_te = compute_mape(x_te, mu_pred_x_te)
-
-    pll_tr = trained_model.compute_predictive_log_likelihood(x_tr, ignore_init_samples=args.ignore_init_samples)
-    pll_va = trained_model.compute_predictive_log_likelihood(x_va, ignore_init_samples=args.ignore_init_samples)
-    pll_te = trained_model.compute_predictive_log_likelihood(x_te, ignore_init_samples=args.ignore_init_samples)
-    
-    capture_tr_all_x = []
-    capture_va_all_x = []
-    capture_te_all_x = []
-    
-    width_tr_all_x = []
-    width_va_all_x = []
-    width_te_all_x = []
-    
-=======
     if model == 'linear_hsk_SSM' or model == 'linear_SSM':
         pred_x_tr = trained_model.compute_predictive_density(jnp.array(x_tr))
         pred_x_va = trained_model.compute_predictive_density(jnp.array(x_va))
@@ -516,19 +451,18 @@
         width_va_all_x = []
         width_te_all_x = []
 
->>>>>>> dfc9b783
     for ix in range(x_tr.shape[1]):
         #x_min = mu_pred_x_tr[:,ix] - 1.68 * sigma_pred_x_tr[:,ix]
         #x_max = mu_pred_x_tr[:,ix] + 1.68 * sigma_pred_x_tr[:,ix]
         
         if sigma_pred_x_tr.ndim == 3:
-            x_min = mu_pred_x_tr[:,ix] - 1.68 * np.sqrt(sigma_pred_x_tr[:,ix, ix])
-            x_max = mu_pred_x_tr[:,ix] + 1.68 * np.sqrt(sigma_pred_x_tr[:,ix, ix])
+            x_min = mu_pred_x_tr[:,ix] - 1.68 * sigma_pred_x_tr[:,ix, ix]
+            x_max = mu_pred_x_tr[:,ix] + 1.68 * sigma_pred_x_tr[:,ix, ix]
             capture_tr_ix = np.nanmean((np.less(x_min, x_tr[:, ix]) * np.less(x_tr[:, ix], x_max)))
         else:
             print(mu_pred_x_tr.shape, sigma_pred_x_tr.shape)
-            x_min = mu_pred_x_tr[:,ix] - 1.68 * np.sqrt(sigma_pred_x_tr[:,ix])
-            x_max = mu_pred_x_tr[:,ix] + 1.68 * np.sqrt(sigma_pred_x_tr[:,ix])
+            x_min = mu_pred_x_tr[:,ix] - 1.68 * sigma_pred_x_tr[:,ix]
+            x_max = mu_pred_x_tr[:,ix] + 1.68 * sigma_pred_x_tr[:,ix]
         capture_tr_ix = np.nanmean((np.less(x_min, x_tr[:, ix]) * np.less(x_tr[:, ix], x_max)))
 
         capture_tr_all_x.append(capture_tr_ix)
@@ -538,11 +472,11 @@
         width_tr_all_x.append(width_tr)
         
         if sigma_pred_x_va.ndim == 3:
-            x_min = mu_pred_x_va[:,ix] - 1.68 * np.sqrt(sigma_pred_x_va[:,ix, ix])
-            x_max = mu_pred_x_va[:,ix] + 1.68 * np.sqrt(sigma_pred_x_va[:,ix, ix])
-        else:
-            x_min = mu_pred_x_va[:,ix] - 1.68 * np.sqrt(sigma_pred_x_va[:,ix])
-            x_max = mu_pred_x_va[:,ix] + 1.68 * np.sqrt(sigma_pred_x_va[:,ix])
+            x_min = mu_pred_x_va[:,ix] - 1.68 * sigma_pred_x_va[:,ix, ix]
+            x_max = mu_pred_x_va[:,ix] + 1.68 * sigma_pred_x_va[:,ix, ix]
+        else:
+            x_min = mu_pred_x_va[:,ix] - 1.68 * sigma_pred_x_va[:,ix]
+            x_max = mu_pred_x_va[:,ix] + 1.68 * sigma_pred_x_va[:,ix]
         capture_va_ix = np.nanmean((np.less(x_min, x_va[:, ix]) * np.less(x_va[:, ix], x_max)))
         capture_va_all_x.append(capture_va_ix)
         
