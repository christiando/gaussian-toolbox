import os
import sys
import torch
import random
import argparse
import numpy as np
import scipy

sys.path.append('../../timeseries/')
sys.path.append('../../src/')

import factors
import state_models
import observation_models
from ssm_em import StateSpaceEM
from nonlinear_ssm import NonLinearStateSpace_EM

from scipy.stats import norm
from scipy.stats import zscore
from ssm_em import StateSpaceEM
from sklearn.covariance import EmpiricalCovariance
from sklearn.gaussian_process import GaussianProcessRegressor
from sklearn.model_selection import train_test_split
from sklearn.preprocessing import StandardScaler
from sklearn.metrics import mean_absolute_percentage_error as mape

import darts
import statsmodels.api as sm
from darts.models import TCNModel
from darts.models import GaussianProcessFilter
#from darts.utils.likelihood_models import GaussianLikelihoodModel
from darts.timeseries import TimeSeries
from exp_utils import *

import newt
import objax
import ssm

class PredictiveDensity:
    def __init__(self, mu, sigma):
        if mu.ndim == 1:
            self.mu = np.array([mu]).T
        else:
            self.mu = np.array(mu)
        if sigma.ndim == 1:
            self.Sigma = np.array([sigma]).T
        else:    
            self.Sigma = np.array(sigma)
        
def reset_seeds(seed):
    random.seed(seed)
    np.random.seed(seed)
    torch.manual_seed(seed)


def train_linear_SSM(x_tr, **kwargs):

    dx = x_tr.shape[1]
    sm = state_models.LinearStateModel(args.dz)
    om = observation_models.LinearObservationModel(dx, args.dz, noise_x=1.)
    
    if args.init_w_pca == 1:
        om.pca_init(x_tr)
        
    ssm_em_lin = StateSpaceEM(x_tr, observation_model=om, state_model=sm)
    ssm_em_lin.run()
    
    return ssm_em_lin


def train_linear_hsk_SSM(x_tr, **kwargs):

    dx = x_tr.shape[1]
    sm_hs = state_models.LinearStateModel(args.dz)
    om_hs = observation_models.HCCovObservationModel(dx, args.dz, args.du)
    if args.init_w_pca == 1:
        om_hs.pca_init(x_tr)
    hs_model = StateSpaceEM(x_tr, observation_model=om_hs, state_model=sm_hs)
    hs_model.run()
    
    return hs_model
    
    
def train_nonlinear_SSM(x_tr, **kwargs):
    '''
    to be updated; currently doesn't run
    LSEMStateModel -> sm_hs = state_models.LSEMStateModel(args.dz,args.dk# + param for basis func)
    '''
    nonlin_model = NonLinearStateSpace_EM(x_tr,args.dz, args.dk)
    nonlin_model.run()
    
    return nonlin_model

class HMM_class:
    
    def __init__(self, x_tr, K, obs_model='gaussian'):
        self.x_tr = x_tr
        self.D = x_tr.shape[1]
        self.K = K
        self.obs_model = obs_model
        self.model = self._train()
        
    def _train(self):
        model = ssm.HMM(self.K, self.D, observations=self.obs_model)
        model.fit(self.x_tr, method="em")
        return model

    def compute_predictive_log_likelihood(self, x_te, ignore_init_samples=0):
        mask = np.logical_not(np.isnan(x_te))
        x_te_not_nan = np.zeros(x_te.shape)
        x_te_not_nan[mask] = x_te[mask]
        states = self.model.filter(x_te_not_nan, mask=mask)
        llk_states = numpy.empty(states.shape)
        for k in range(self.K):
            mu, Sigma  = self.model.observations.mus[k], self.model.observations.Sigmas[k]
            llk_states[:,k] = scipy.stats.multivariate_normal(mu, Sigma).logpdf(x_te)
        llk =  numpy.sum(scipy.special.logsumexp(llk_states[ignore_init_samples:], axis=1, b=states[ignore_init_samples:])[:])
        return llk
    
    def compute_predictive_density(self, x_te):
        mask = np.logical_not(np.isnan(x_te))
        x_te_not_nan = np.zeros(x_te.shape)
        x_te_not_nan[mask] = x_te[mask]
        states = self.model.filter(x_te_not_nan, mask=mask)
        if self.obs_model == 'gaussian' or  self.obs_model == 'studentst':
            mean_te = np.dot(states, self.model.observations.mus)
        elif self.obs_model == 'ar':
            mean_te = np.sum(states[:,:,None] * (np.sum(self.model.observations.As[None] * x_te[:,None, None], axis=3) + self.model.observations.bs), axis=1)
        std_te = np.dot(states, np.sqrt(self.model.observations.Sigmas.diagonal(axis1=1, axis2=2)))
        print(mean_te.shape, std_te.shape)
        return PredictiveDensity(mean_te, std_te ** 2)

def train_HMM(x_tr, **kwargs):
    return HMM_class(x_tr, args.num_states, args.obs_model)
    

class LDS_model:
    
    def __init__(self, x_tr):
        self.x_tr = x_tr
        self.D = args.dz
        self.emission = args.obs_model
        self._train()
        
    def _train(self):
        self.lds = ssm.LDS(self.x_tr.shape[1], self.D, 
                      emissions=self.emission)
        q_lem_elbos, q_lem = self.lds.fit(self.x_tr, 
                                     method="bbvi", 
                                     variational_posterior="lds",
                                     num_iters=10000, initialize=False)
        
    def compute_predictive_log_likelihood(self, x_te):
        elbo, q_lem = self.lds.approximate_posterior(x_te, method="bbvi", 
                                                     variational_posterior="lds", num_iters=10000)
        llk = []
        num_samples = 10000
        sample_x = np.empty((num_samples, x_te.shape[0], x_te.shape[1]))
        etas = np.exp(self.lds.emissions.inv_etas)
        for i in range(num_samples):
            sample_z = q_lem.sample()[0]
            sample_z2 = np.zeros(sample_z.shape[0])
            sample_x[i] = self.lds.emissions.sample(sample_z2, sample_z, np.zeros((x_te.shape[0],0)))
            mus = self.lds.emissions.forward(sample_z, np.zeros((x_te.shape[0],0)), None)[:,0]
            llk.append(np.sum(- .5 * (x_te - mus) ** 2 / etas - .5 * np.log(2 * np.pi * etas)))
        llk = scipy.special.logsumexp(llk) - np.log(num_samples)
        return llk
    
    def compute_predictive_density(self, x_te):
        elbo, q_lem = self.lds.approximate_posterior(x_te, method="bbvi", 
                                                     variational_posterior="lds", num_iters=10000)
        num_samples = 10000
        sample_x = np.empty((num_samples, x_te.shape[0], x_te.shape[1]))
        for i in range(num_samples):
            sample_z = q_lem.sample()[0]
            sample_z2 = np.zeros(sample_z.shape[0])
            sample_x[i] = self.lds.emissions.sample(sample_z2, sample_z, np.zeros((x_te.shape[0],0)))
        mu = np.mean(sample_x, axis=0)
        std = np.std(sample_x, axis=0)
        return PredictiveDensity(mu, std ** 2)
    
def train_lds(x_tr, **kwargs):
    
    lds_model = LDS_model(x_tr)
    return lds_model

class ARIMAX:
    
    def __init__(self, x_tr):
        self.x_tr = x_tr
        self.p = int(args.p_arimax)
        self.q = int(args.q_arimax)
        self._train()
        
    def _train(self):
        if x_tr.shape[1] == 1:
            self.mod = sm.tsa.statespace.SARIMAX(x_tr, trend='c', order=(self.p,0,self.q))
            self.fit_res = self.mod.fit(disp=False)
        else:
            self.mod = sm.tsa.VARMAX(x_tr, trend='c', order=(self.p,self.q))
            self.fit_res = self.mod.fit(disp=False, max_iter=1000)
            
    def compute_predictive_density(self, x_te):
        mod_te = self.mod.clone(x_te)
        res = mod_te.filter(self.fit_res.params)
        predict = res.get_prediction()
        predict_ci = predict.conf_int(alpha=1.-.68)
        mu = predict.predicted_mean
        if x_te.shape[1] == 1:
            std = predict.predicted_mean - predict_ci[:,0]
        else:
            std = predict.predicted_mean - predict_ci[:,:x_te.shape[1]]
        return PredictiveDensity(mu, std ** 2)
            
    def compute_predictive_log_likelihood(self, x_te, ignore_init_samples=0):  
        mod_te = self.mod.clone(x_te[ignore_init_samples:])
        return mod_te.loglike(self.fit_res.params)
    
def train_arimax(x_tr, **kwargs):
    
    arimax_model = ARIMAX(x_tr)
    return arimax_model


class TCNModel_ext(TCNModel):
    def __init__(self, x_tr):
            self.pred_mean = 0
            self.pred_var = 0
            self.tcnmodel = TCNModel(
                                    input_chunk_length=args.in_len,
                                    output_chunk_length=args.out_len,
                                    kernel_size=args.kernel_size,
                                    num_filters=args.num_filter,
                                    dilation_base=args.d_base,
                                    dropout=args.dropout,
                                    random_state=args.seed,
                                    n_epochs=args.epochs,
                                    likelihood=GaussianLikelihood())
            
            self.tcnmodel.fit(x_tr)
            
            
            
            backtest_en = self.tcnmodel.historical_forecasts(
                                            series=x_tr,
                                            num_samples=50,
                                            start=3,
                                            forecast_horizon=1,
                                            retrain=False,
                                            verbose=True)
        
        
            self.pred_data = np.mean(backtest_en._xa, 2)
            self.muVector =  self.pred_data#
            cov = EmpiricalCovariance().fit(self.pred_data)
            self.Sigma = cov.covariance_
            
            
    
    def compute_predictive_density(self, x_te):
        
        backtest_en = self.tcnmodel.historical_forecasts(
                                            series=x_te,
                                            num_samples=50,
                                            start=3,
                                            forecast_horizon=1,
                                            retrain=False,
                                            verbose=True)
        tcn_sigma = (backtest_en.quantile_timeseries(quantile=0.975) - \
                     backtest_en.quantile_timeseries(quantile=0.025))/2
        
        self.pred_data = np.mean(backtest_en._xa, 2)
        muVector =  self.pred_data#
        cov = EmpiricalCovariance().fit(self.pred_data)
        Sigma = cov.covariance_
        
        
        #return 0, backtest_en, tcn_sigma
        return  PredictiveDensity(muVector, Sigma)

    
    def compute_predictive_log_likelihood(self, x_te):
        test_data = x_te#.all_values().squeeze()
        if test_data.shape[1] > 1:
            return scipy.stats.multivariate_normal.logpdf(test_data, 
                                                          np.mean(self.muVector, axis=0) , self.Sigma)
        else:
            return scipy.stats.norm.logpdf(test_data, np.mean(test_data), 
                                           np.var(test_data))

def train_deep_tcn(x_tr):
    
    deep_tcn = TCNModel_ext(x_tr)
    
    return deep_tcn


class DynamicFactor_ext():
    def __init__(self, x_tr):
        
        x_tr_df = pd.DataFrame(x_tr)
        self.dyn_fact_model = sm.tsa.DynamicFactor(x_tr_df, k_factors=args.dz, factor_order=1,)
        self.trained_model_result = self.dyn_fact_model.fit(full_output=False)
        
    def compute_predictive_density(self, x_te):
        dyn_fact_model_te = self.dyn_fact_model.clone(x_te)
        smoothed_result = dyn_fact_model_te.smooth(params=self.trained_model_result.params, return_ssm=True)
        #predictions = res.forecasts.T
        smoothed_result.mu = smoothed_result.forecasts.T
        smoothed_result.Sigma = smoothed_result.obs_cov.reshape(1, x_te.shape[1], x_te.shape[1])
        return smoothed_result
    
    def compute_predictive_log_likelihood(self, x_te):
        dyn_fact_model_te = self.dyn_fact_model.clone(x_te)
        smoothed_result = dyn_fact_model_te.smooth(params=self.trained_model_result.params, return_ssm=True)
        
        return np.asarray(dyn_fact_model_te.loglikeobs(params=self.trained_model_result.params))[:-1].sum()

    
        
def train_dyn_factor(x_tr):
    
    dyn_fact_model = DynamicFactor_ext(x_tr)
    
    return dyn_fact_model

def compute_mape(y_true, y_pred): 
    y_true, y_pred = np.array(y_true), np.array(y_pred)
    return np.nanmean(np.abs((y_true - y_pred) / y_true)) * 100




if __name__ == "__main__":
    parser = argparse.ArgumentParser()
    parser.add_argument('--dataset', type=str, default="energy")
    parser.add_argument('--model_name', type=str, default="dyn_factor")
    parser.add_argument('--seed', type=int, default=0)
    parser.add_argument('--whiten', type=int, default=0)
    parser.add_argument('--train_ratio', type=float, default=0.75)
    parser.add_argument('--dz', type=int, default=2)
    parser.add_argument('--du', type=int, default=1)
    parser.add_argument('--dk', type=int, default=1)
    parser.add_argument('--init_w_pca', type=int, default=0)
    parser.add_argument('--results_file', type=str, default='results_exp1_0.75_06102021.txt')
    parser.add_argument('--exp_num', type=str, default="1")
    parser.add_argument('--num_states', type=int, default=1)
    parser.add_argument('--obs_model', type=str, default='gaussian')
    parser.add_argument('--p_arimax', type=int, default=1)
    parser.add_argument('--q_arimax', type=str, default=0)
    parser.add_argument('--target', type=int, default=0)
    parser.add_argument('--n_epochs', type=int, default=2000)
    parser.add_argument('--alpha', type=float, default=0.05)
    parser.add_argument('--ts', type=int, default=0)
    parser.add_argument('--in_len', type=int, default=3)
    parser.add_argument('--out_len', type=int, default=1)
    parser.add_argument('--kernel_size', type=int, default=2)
    parser.add_argument('--num_filter', type=int, default=4)
    parser.add_argument('--d_base', type=int, default=2)
    parser.add_argument('--dropout', type=float, default=0.0)
    parser.add_argument('--epochs', type=int, default=30)
    parser.add_argument('--ignore_init_samples', type=int, default=10)
    args = parser.parse_args()

    reset_seeds(args.seed)

    os.environ["CUDA_VISIBLE_DEVICES"] = ""
    os.environ["OMP_NUM_THREADS"] = "1"
    os.environ["MKL_NUM_THREADS"] = "1"
    torch.set_num_threads(1)

    # load data
    if args.dataset == 'sunspots':
        x_tr, x_va, x_te, x_te_na, s_tr_x = eval('load_sunspots_e' + args.exp_num)(ts=args.ts, train_ratio=args.train_ratio)
    if args.dataset == 'energy':
        x_tr, x_va, x_te, x_te_na, s_tr_x = eval('load_energy_e' + args.exp_num)(ts=args.ts, train_ratio=args.train_ratio)
    if args.dataset == 'synthetic':
        x_tr, x_va, x_te, x_te_na, s_tr_x = eval('load_synthetic_e' + args.exp_num)(ts=args.ts, train_ratio=args.train_ratio)
    if args.dataset == 'airfoil':
        x_tr, x_va, x_te, x_te_na, s_tr_x = eval('load_airfoil_e' + args.exp_num)(ts=args.ts, train_ratio=args.train_ratio)
    if args.dataset == 'lorenz':
        x_tr, x_va, x_te, x_te_na, s_tr_x = eval('load_lorenz_e' + args.exp_num)(ts=args.ts, train_ratio=args.train_ratio)
  

    # train model
<<<<<<< HEAD
    if args.model_name == 'lin_ssm_hsk':
=======
    print(args.model_name)
    if args.model_name == 'lin_hsk_ssm':
>>>>>>> 489e646e
        model = 'linear_hsk_SSM'
    if args.model_name == 'lin_ssm':
        model = 'linear_SSM'
    if args.model_name == 'nonlinear_ssm':
        model = 'nonlinear_SSM'
    if args.model_name == 'deep_tcn':
        model = 'deep_tcn'
    if args.model_name == 'gp':
        model =  'gp'
    if args.model_name == 'dyn_factor':
        model =  'dyn_factor'
    if args.model_name == 'newt_gauss':
        model = 'newt_gauss'
    if args.model_name == 'newt_hsk':
        model = 'newt_hsk'
    if args.model_name == 'hmm':
        model = 'HMM'
    if args.model_name == 'lds':
        model = 'lds'
    if args.model_name == 'arimax':
        model = 'arimax'
    trained_model = eval('train_' + model)(x_tr)
        
    '''
    # make predictions
    _, mu_pred_x_tr, sigma_pred_x_tr = trained_model.predict(x_tr,smoothed=True)
    _, mu_pred_x_te, sigma_pred_x_te = trained_model.predict(x_te,smoothed=True)
    _, mu_pred_x_va, sigma_pred_x_va = trained_model.predict(x_va,smoothed=True)
    '''
    
    pred_x_tr = trained_model.compute_predictive_density(x_tr)
    pred_x_va = trained_model.compute_predictive_density(x_va)
    pred_x_te = trained_model.compute_predictive_density(x_te)
    
    mu_pred_x_tr = pred_x_tr.mu
    mu_pred_x_va = pred_x_va.mu
    mu_pred_x_te = pred_x_te.mu
    
    sigma_pred_x_tr = pred_x_tr.Sigma
    sigma_pred_x_va = pred_x_va.Sigma
    sigma_pred_x_te = pred_x_te.Sigma

    # compute metrics
    mape_tr = compute_mape(x_tr, mu_pred_x_tr)#compute_mape(x_tr, mu_pred_x_tr)
    mape_va = compute_mape(x_va, mu_pred_x_va)
    mape_te = compute_mape(x_te, mu_pred_x_te)

    pll_tr = trained_model.compute_predictive_log_likelihood(x_tr, ignore_init_samples=args.ignore_init_samples)
    pll_va = trained_model.compute_predictive_log_likelihood(x_va, ignore_init_samples=args.ignore_init_samples)
    pll_te = trained_model.compute_predictive_log_likelihood(x_te, ignore_init_samples=args.ignore_init_samples)
    
    capture_tr_all_x = []
    capture_va_all_x = []
    capture_te_all_x = []
    
    width_tr_all_x = []
    width_va_all_x = []
    width_te_all_x = []
    
    for ix in range(x_tr.shape[1]):
        #x_min = mu_pred_x_tr[:,ix] - 1.68 * sigma_pred_x_tr[:,ix]
        #x_max = mu_pred_x_tr[:,ix] + 1.68 * sigma_pred_x_tr[:,ix]
        
        if sigma_pred_x_tr.ndim == 3:
            x_min = mu_pred_x_tr[:,ix] - 1.68 * np.sqrt(sigma_pred_x_tr[:,ix, ix])
            x_max = mu_pred_x_tr[:,ix] + 1.68 * np.sqrt(sigma_pred_x_tr[:,ix, ix])
            capture_tr_ix = np.nanmean((np.less(x_min, x_tr[:, ix]) * np.less(x_tr[:, ix], x_max)))
        else:
            print(mu_pred_x_tr.shape, sigma_pred_x_tr.shape)
            x_min = mu_pred_x_tr[:,ix] - 1.68 * np.sqrt(sigma_pred_x_tr[:,ix])
            x_max = mu_pred_x_tr[:,ix] + 1.68 * np.sqrt(sigma_pred_x_tr[:,ix])
        capture_tr_ix = np.nanmean((np.less(x_min, x_tr[:, ix]) * np.less(x_tr[:, ix], x_max)))

        capture_tr_all_x.append(capture_tr_ix)
        
        x_tr_range = (x_tr[:, ix].max() - x_tr[:, ix].min())
        width_tr = np.nanmean(np.abs(x_max - x_min)) / x_tr_range
        width_tr_all_x.append(width_tr)
        
        if sigma_pred_x_va.ndim == 3:
            x_min = mu_pred_x_va[:,ix] - 1.68 * np.sqrt(sigma_pred_x_va[:,ix, ix])
            x_max = mu_pred_x_va[:,ix] + 1.68 * np.sqrt(sigma_pred_x_va[:,ix, ix])
        else:
            x_min = mu_pred_x_va[:,ix] - 1.68 * np.sqrt(sigma_pred_x_va[:,ix])
            x_max = mu_pred_x_va[:,ix] + 1.68 * np.sqrt(sigma_pred_x_va[:,ix])
        capture_va_ix = np.nanmean((np.less(x_min, x_va[:, ix]) * np.less(x_va[:, ix], x_max)))
        capture_va_all_x.append(capture_va_ix)
        
        x_va_range = (x_va[:, ix].max() - x_va[:, ix].min())
        width_va = np.nanmean(np.abs(x_max - x_min)) / x_va_range
        width_va_all_x.append(width_va)
        
        if sigma_pred_x_te.ndim == 3:
            x_min = mu_pred_x_te[:,ix] - 1.68 * np.sqrt(sigma_pred_x_te[:,ix, ix])
            x_max = mu_pred_x_te[:,ix] + 1.68 * np.sqrt(sigma_pred_x_te[:,ix, ix])
        else:
            x_min = mu_pred_x_te[:,ix] - 1.68 * np.sqrt(sigma_pred_x_te[:,ix])
            x_max = mu_pred_x_te[:,ix] + 1.68 * np.sqrt(sigma_pred_x_te[:,ix])
            
        capture_te_ix = np.nanmean((np.less(x_min, x_te[:, ix]) * np.less(x_te[:, ix], x_max)))
        capture_te_all_x.append(capture_te_ix)
        
        x_te_range = (x_te[:, ix].max() - x_te[:, ix].min())
        width_te = np.nanmean(np.abs(x_max - x_min)) / x_te_range
        width_te_all_x.append(width_te)
        
    
    # percentage of captured points
    capture_tr = np.nanmean(capture_tr_all_x)
    capture_va = np.nanmean(capture_va_all_x)
    capture_te = np.nanmean(capture_te_all_x)
    
    # width of intervals
    width_tr = np.nanmean(width_tr_all_x)
    width_va = np.nanmean(width_va_all_x)
    width_te = np.nanmean(width_te_all_x)
    

    
    # print and store results
    print("{:<22} | {:<22} | {:<5} | {:.5f} {:.5f} {:.5f} |{:.5f} {:.5f} {:.5f} | {:.5f} {:.5f} {:.5f} | {:.5f} {:.5f} {:.5f} | {:<2} # {}".format(
            args.model_name, args.dataset, "exp_" + args.exp_num,
            pll_tr, pll_va, pll_te,
            mape_tr, mape_va, mape_te,
            capture_tr, capture_va, capture_te,
            width_tr, width_va, width_te,
            args.seed, 
            str(vars(args))))
    
    
    text_file = open("./results/{}".format(args.results_file), "a+")
    text_file.write("{:<22} | {:<22} | {:<5} |{:.5f} {:.5f} {:.5f} |{:.5f} {:.5f} {:.5f} | {:.5f} {:.5f} {:.5f} |  {:.5f} {:.5f} {:.5f} | {:<2} # {}".format(
            args.model_name, args.dataset, "exp_" + args.exp_num,
            pll_tr, pll_va, pll_te,
            mape_tr, mape_va, mape_te,
            capture_tr, capture_va, capture_te,
            width_tr, width_va, width_te,
            args.seed, 
            str(vars(args))))
    text_file.write('\n') 
    text_file.close()<|MERGE_RESOLUTION|>--- conflicted
+++ resolved
@@ -383,12 +383,7 @@
   
 
     # train model
-<<<<<<< HEAD
     if args.model_name == 'lin_ssm_hsk':
-=======
-    print(args.model_name)
-    if args.model_name == 'lin_hsk_ssm':
->>>>>>> 489e646e
         model = 'linear_hsk_SSM'
     if args.model_name == 'lin_ssm':
         model = 'linear_SSM'
